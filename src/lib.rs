--- conflicted
+++ resolved
@@ -1160,28 +1160,6 @@
      }
 
      #[test]
-<<<<<<< HEAD
-     fn test_h1() {
-        test_html(br##"
-       <h1>Hi</h1>
-       <p>foo</p>
-"##, r#"# Hi
-
-foo
-"#, 21);
-     }
-
-     #[test]
-     fn test_h3() {
-        test_html(br##"
-       <h3>Hi</h3>
-       <p>foo</p>
-"##, r#"### Hi
-
-foo
-"#, 21);
-     }
-=======
      fn test_nested_table_2() {
         test_html(br##"
        <table>
@@ -1210,5 +1188,26 @@
 ─┴───┴─────
 "#, 11);
     }
->>>>>>> b05f57bd
+
+    #[test]
+    fn test_h1() {
+        test_html(br##"
+       <h1>Hi</h1>
+       <p>foo</p>
+"##, r#"# Hi
+
+foo
+"#, 21);
+    }
+
+    #[test]
+    fn test_h3() {
+        test_html(br##"
+       <h3>Hi</h3>
+       <p>foo</p>
+"##, r#"### Hi
+
+foo
+"#, 21);
+    }
 }